--- conflicted
+++ resolved
@@ -33,20 +33,6 @@
 )
 
 const (
-<<<<<<< HEAD
-	antigravityBaseURLDaily = "https://daily-cloudcode-pa.sandbox.googleapis.com"
-	// antigravityBaseURLAutopush     = "https://autopush-cloudcode-pa.sandbox.googleapis.com"
-	antigravityBaseURLProd     = "https://cloudcode-pa.googleapis.com"
-	antigravityCountTokensPath = "/v1internal:countTokens"
-	antigravityStreamPath      = "/v1internal:streamGenerateContent"
-	antigravityGeneratePath    = "/v1internal:generateContent"
-	antigravityModelsPath      = "/v1internal:fetchAvailableModels"
-	antigravityClientID        = "1071006060591-tmhssin2h21lcre235vtolojh4g403ep.apps.googleusercontent.com"
-	antigravityClientSecret    = "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"
-	defaultAntigravityAgent    = "antigravity/1.104.0 darwin/arm64"
-	antigravityAuthType        = "antigravity"
-	refreshSkew                = 3000 * time.Second
-=======
 	antigravityBaseURLDaily        = "https://daily-cloudcode-pa.googleapis.com"
 	antigravitySandboxBaseURLDaily = "https://daily-cloudcode-pa.sandbox.googleapis.com"
 	antigravityBaseURLProd         = "https://cloudcode-pa.googleapis.com"
@@ -56,10 +42,9 @@
 	antigravityModelsPath          = "/v1internal:fetchAvailableModels"
 	antigravityClientID            = "1071006060591-tmhssin2h21lcre235vtolojh4g403ep.apps.googleusercontent.com"
 	antigravityClientSecret        = "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"
-	defaultAntigravityAgent        = "antigravity/1.11.5 windows/amd64"
+	defaultAntigravityAgent        = "antigravity/1.104.0 darwin/arm64"
 	antigravityAuthType            = "antigravity"
 	refreshSkew                    = 3000 * time.Second
->>>>>>> 6d1e20e9
 )
 
 var (
